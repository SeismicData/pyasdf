--- conflicted
+++ resolved
@@ -1,10 +1,6 @@
 *.egg-info
 doc/_build/
 .cache
-<<<<<<< HEAD
-*.pyc
-=======
 *.pyc
 .coverage
-.pytest_cache
->>>>>>> c6db4d23
+.pytest_cache